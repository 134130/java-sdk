/*
 * Copyright 2024-2024 the original author or authors.
 */

package io.modelcontextprotocol.spec;

import java.io.IOException;
import java.util.ArrayList;
import java.util.Arrays;
import java.util.HashMap;
import java.util.List;
import java.util.Map;

import com.fasterxml.jackson.annotation.JsonCreator;
import com.fasterxml.jackson.annotation.JsonIgnoreProperties;
import com.fasterxml.jackson.annotation.JsonInclude;
import com.fasterxml.jackson.annotation.JsonProperty;
import com.fasterxml.jackson.annotation.JsonSubTypes;
import com.fasterxml.jackson.annotation.JsonTypeInfo;
import com.fasterxml.jackson.annotation.JsonTypeInfo.As;
import com.fasterxml.jackson.core.type.TypeReference;
import com.fasterxml.jackson.databind.ObjectMapper;
import io.modelcontextprotocol.util.Assert;
import org.slf4j.Logger;
import org.slf4j.LoggerFactory;
import reactor.util.annotation.Nullable;

/**
 * Based on the <a href="http://www.jsonrpc.org/specification">JSON-RPC 2.0
 * specification</a> and the <a href=
 * "https://github.com/modelcontextprotocol/specification/blob/main/schema/2024-11-05/schema.ts">Model
 * Context Protocol Schema</a>.
 *
 * @author Christian Tzolov
 * @author Luca Chang
 * @author Surbhi Bansal
 */
public final class McpSchema {

	private static final Logger logger = LoggerFactory.getLogger(McpSchema.class);

	private McpSchema() {
	}

	public static final String LATEST_PROTOCOL_VERSION = "2024-11-05";

	public static final String JSONRPC_VERSION = "2.0";

	public static final String FIRST_PAGE = null;

	// ---------------------------
	// Method Names
	// ---------------------------

	// Lifecycle Methods
	public static final String METHOD_INITIALIZE = "initialize";

	public static final String METHOD_NOTIFICATION_INITIALIZED = "notifications/initialized";

	public static final String METHOD_PING = "ping";

	public static final String METHOD_NOTIFICATION_PROGRESS = "notifications/progress";

	// Tool Methods
	public static final String METHOD_TOOLS_LIST = "tools/list";

	public static final String METHOD_TOOLS_CALL = "tools/call";

	public static final String METHOD_NOTIFICATION_TOOLS_LIST_CHANGED = "notifications/tools/list_changed";

	// Resources Methods
	public static final String METHOD_RESOURCES_LIST = "resources/list";

	public static final String METHOD_RESOURCES_READ = "resources/read";

	public static final String METHOD_NOTIFICATION_RESOURCES_LIST_CHANGED = "notifications/resources/list_changed";

	public static final String METHOD_NOTIFICATION_RESOURCES_UPDATED = "notifications/resources/updated";

	public static final String METHOD_RESOURCES_TEMPLATES_LIST = "resources/templates/list";

	public static final String METHOD_RESOURCES_SUBSCRIBE = "resources/subscribe";

	public static final String METHOD_RESOURCES_UNSUBSCRIBE = "resources/unsubscribe";

	// Prompt Methods
	public static final String METHOD_PROMPT_LIST = "prompts/list";

	public static final String METHOD_PROMPT_GET = "prompts/get";

	public static final String METHOD_NOTIFICATION_PROMPTS_LIST_CHANGED = "notifications/prompts/list_changed";

	public static final String METHOD_COMPLETION_COMPLETE = "completion/complete";

	// Logging Methods
	public static final String METHOD_LOGGING_SET_LEVEL = "logging/setLevel";

	public static final String METHOD_NOTIFICATION_MESSAGE = "notifications/message";

	// Roots Methods
	public static final String METHOD_ROOTS_LIST = "roots/list";

	public static final String METHOD_NOTIFICATION_ROOTS_LIST_CHANGED = "notifications/roots/list_changed";

	// Sampling Methods
	public static final String METHOD_SAMPLING_CREATE_MESSAGE = "sampling/createMessage";

	// Elicitation Methods
	public static final String METHOD_ELICITATION_CREATE = "elicitation/create";

	private static final ObjectMapper OBJECT_MAPPER = new ObjectMapper();

	// ---------------------------
	// JSON-RPC Error Codes
	// ---------------------------
	/**
	 * Standard error codes used in MCP JSON-RPC responses.
	 */
	public static final class ErrorCodes {

		/**
		 * Invalid JSON was received by the server.
		 */
		public static final int PARSE_ERROR = -32700;

		/**
		 * The JSON sent is not a valid Request object.
		 */
		public static final int INVALID_REQUEST = -32600;

		/**
		 * The method does not exist / is not available.
		 */
		public static final int METHOD_NOT_FOUND = -32601;

		/**
		 * Invalid method parameter(s).
		 */
		public static final int INVALID_PARAMS = -32602;

		/**
		 * Internal JSON-RPC error.
		 */
		public static final int INTERNAL_ERROR = -32603;

	}

	public sealed interface Request permits InitializeRequest, CallToolRequest, CreateMessageRequest, ElicitRequest,
			CompleteRequest, GetPromptRequest, PaginatedRequest, ReadResourceRequest {

		Map<String, Object> meta();

		default String progressToken() {
			if (meta() != null && meta().containsKey("progressToken")) {
				return meta().get("progressToken").toString();
			}
			return null;
		}

	}

	private static final TypeReference<HashMap<String, Object>> MAP_TYPE_REF = new TypeReference<>() {
	};

	/**
	 * Deserializes a JSON string into a JSONRPCMessage object.
	 * @param objectMapper The ObjectMapper instance to use for deserialization
	 * @param jsonText The JSON string to deserialize
	 * @return A JSONRPCMessage instance using either the {@link JSONRPCRequest},
	 * {@link JSONRPCNotification}, or {@link JSONRPCResponse} classes.
	 * @throws IOException If there's an error during deserialization
	 * @throws IllegalArgumentException If the JSON structure doesn't match any known
	 * message type
	 */
	public static JSONRPCMessage deserializeJsonRpcMessage(ObjectMapper objectMapper, String jsonText)
			throws IOException {

		logger.debug("Received JSON message: {}", jsonText);

		var map = objectMapper.readValue(jsonText, MAP_TYPE_REF);

		// Determine message type based on specific JSON structure
		if (map.containsKey("method") && map.containsKey("id")) {
			return objectMapper.convertValue(map, JSONRPCRequest.class);
		}
		else if (map.containsKey("method") && !map.containsKey("id")) {
			return objectMapper.convertValue(map, JSONRPCNotification.class);
		}
		else if (map.containsKey("result") || map.containsKey("error")) {
			return objectMapper.convertValue(map, JSONRPCResponse.class);
		}

		throw new IllegalArgumentException("Cannot deserialize JSONRPCMessage: " + jsonText);
	}

	// ---------------------------
	// JSON-RPC Message Types
	// ---------------------------
	public sealed interface JSONRPCMessage permits JSONRPCRequest, JSONRPCNotification, JSONRPCResponse {

		String jsonrpc();

	}

	@JsonInclude(JsonInclude.Include.NON_ABSENT)
	@JsonIgnoreProperties(ignoreUnknown = true)
	// TODO: batching support
	// @JsonFormat(with = JsonFormat.Feature.ACCEPT_SINGLE_VALUE_AS_ARRAY)
	public record JSONRPCRequest( // @formatter:off
						@JsonProperty("jsonrpc") String jsonrpc,
						@JsonProperty("method") String method,
						@JsonProperty("id") Object id,
						@JsonProperty("params") Object params) implements JSONRPCMessage {
		} // @formatter:on

	@JsonInclude(JsonInclude.Include.NON_ABSENT)
	@JsonIgnoreProperties(ignoreUnknown = true)
	// TODO: batching support
	// @JsonFormat(with = JsonFormat.Feature.ACCEPT_SINGLE_VALUE_AS_ARRAY)
	public record JSONRPCNotification( // @formatter:off
						@JsonProperty("jsonrpc") String jsonrpc,
						@JsonProperty("method") String method,
						@JsonProperty("params") Object params) implements JSONRPCMessage {
		} // @formatter:on

	@JsonInclude(JsonInclude.Include.NON_ABSENT)
	@JsonIgnoreProperties(ignoreUnknown = true)
	// TODO: batching support
	// @JsonFormat(with = JsonFormat.Feature.ACCEPT_SINGLE_VALUE_AS_ARRAY)
	public record JSONRPCResponse( // @formatter:off
						@JsonProperty("jsonrpc") String jsonrpc,
						@JsonProperty("id") Object id,
						@JsonProperty("result") Object result,
						@JsonProperty("error") JSONRPCError error) implements JSONRPCMessage {

				@JsonInclude(JsonInclude.Include.NON_ABSENT)
				@JsonIgnoreProperties(ignoreUnknown = true)
				public record JSONRPCError(
						@JsonProperty("code") int code,
						@JsonProperty("message") String message,
						@JsonProperty("data") Object data) {
				}
		}// @formatter:on

	// ---------------------------
	// Initialization
	// ---------------------------
	@JsonInclude(JsonInclude.Include.NON_ABSENT)
	@JsonIgnoreProperties(ignoreUnknown = true)
	public record InitializeRequest( // @formatter:off
				@JsonProperty("protocolVersion") String protocolVersion,
				@JsonProperty("capabilities") ClientCapabilities capabilities,
				@JsonProperty("clientInfo") Implementation clientInfo,
				@JsonProperty("_meta") Map<String, Object> meta) implements Request {
			
			public InitializeRequest(String protocolVersion, ClientCapabilities capabilities, Implementation clientInfo) {
				this(protocolVersion, capabilities, clientInfo, null);
			}
		} // @formatter:on

	@JsonInclude(JsonInclude.Include.NON_ABSENT)
	@JsonIgnoreProperties(ignoreUnknown = true)
	public record InitializeResult( // @formatter:off
				@JsonProperty("protocolVersion") String protocolVersion,
				@JsonProperty("capabilities") ServerCapabilities capabilities,
				@JsonProperty("serverInfo") Implementation serverInfo,
				@JsonProperty("instructions") String instructions) {
		} // @formatter:on

	/**
	 * Clients can implement additional features to enrich connected MCP servers with
	 * additional capabilities. These capabilities can be used to extend the functionality
	 * of the server, or to provide additional information to the server about the
	 * client's capabilities.
	 *
	 * @param experimental WIP
	 * @param roots define the boundaries of where servers can operate within the
	 * filesystem, allowing them to understand which directories and files they have
	 * access to.
	 * @param sampling Provides a standardized way for servers to request LLM sampling
	 * (“completions” or “generations”) from language models via clients.
	 * @param elicitation Provides a standardized way for servers to request additional
	 * information from users through the client during interactions.
	 *
	 */
	@JsonInclude(JsonInclude.Include.NON_ABSENT)
	@JsonIgnoreProperties(ignoreUnknown = true)
	public record ClientCapabilities( // @formatter:off
				@JsonProperty("experimental") Map<String, Object> experimental,
				@JsonProperty("roots") RootCapabilities roots,
				@JsonProperty("sampling") Sampling sampling,
				@JsonProperty("elicitation") Elicitation elicitation) {

				/**
				 * Roots define the boundaries of where servers can operate within the filesystem,
				 * allowing them to understand which directories and files they have access to.
				 * Servers can request the list of roots from supporting clients and
				 * receive notifications when that list changes.
				 *
				 * @param listChanged Whether the client would send notification about roots
				 *                has changed since the last time the server checked.
				 */
				@JsonInclude(JsonInclude.Include.NON_ABSENT)
				@JsonIgnoreProperties(ignoreUnknown = true)
				public record RootCapabilities(
						@JsonProperty("listChanged") Boolean listChanged) {
				}

				/**
				 * Provides a standardized way for servers to request LLM
				 * sampling ("completions" or "generations") from language
				 * models via clients. This flow allows clients to maintain
				 * control over model access, selection, and permissions
				 * while enabling servers to leverage AI capabilities—with
				 * no server API keys necessary. Servers can request text or
				 * image-based interactions and optionally include context
				 * from MCP servers in their prompts.
				 */
				@JsonInclude(JsonInclude.Include.NON_ABSENT)
				public record Sampling() {
				}

				/**
				 * Provides a standardized way for servers to request additional
				 * information from users through the client during interactions.
				 * This flow allows clients to maintain control over user
				 * interactions and data sharing while enabling servers to gather
				 * necessary information dynamically. Servers can request structured
				 * data from users with optional JSON schemas to validate responses.
				 */
				@JsonInclude(JsonInclude.Include.NON_ABSENT)
				public record Elicitation() {
				}

				public static Builder builder() {
						return new Builder();
				}

				public static class Builder {
						private Map<String, Object> experimental;
						private RootCapabilities roots;
						private Sampling sampling;
						private Elicitation elicitation;

						public Builder experimental(Map<String, Object> experimental) {
								this.experimental = experimental;
								return this;
						}

						public Builder roots(Boolean listChanged) {
								this.roots = new RootCapabilities(listChanged);
								return this;
						}

						public Builder sampling() {
								this.sampling = new Sampling();
								return this;
						}

						public Builder elicitation() {
								this.elicitation = new Elicitation();
								return this;
						}

						public ClientCapabilities build() {
								return new ClientCapabilities(experimental, roots, sampling, elicitation);
						}
				}
		}// @formatter:on

	@JsonInclude(JsonInclude.Include.NON_ABSENT)
	@JsonIgnoreProperties(ignoreUnknown = true)
	public record ServerCapabilities( // @formatter:off
			@JsonProperty("completions") CompletionCapabilities completions,
				@JsonProperty("experimental") Map<String, Object> experimental,
				@JsonProperty("logging") LoggingCapabilities logging,
				@JsonProperty("prompts") PromptCapabilities prompts,
				@JsonProperty("resources") ResourceCapabilities resources,
				@JsonProperty("tools") ToolCapabilities tools) {

				@JsonInclude(JsonInclude.Include.NON_ABSENT)
				public record CompletionCapabilities() {
				}

				@JsonInclude(JsonInclude.Include.NON_ABSENT)
				public record LoggingCapabilities() {
				}

				@JsonInclude(JsonInclude.Include.NON_ABSENT)
				public record PromptCapabilities(
						@JsonProperty("listChanged") Boolean listChanged) {
				}

				@JsonInclude(JsonInclude.Include.NON_ABSENT)
				public record ResourceCapabilities(
						@JsonProperty("subscribe") Boolean subscribe,
						@JsonProperty("listChanged") Boolean listChanged) {
				}

				@JsonInclude(JsonInclude.Include.NON_ABSENT)
				public record ToolCapabilities(
						@JsonProperty("listChanged") Boolean listChanged) {
				}

				public static Builder builder() {
						return new Builder();
				}

				public static class Builder {

						private CompletionCapabilities completions;
						private Map<String, Object> experimental;
						private LoggingCapabilities logging = new LoggingCapabilities();
						private PromptCapabilities prompts;
						private ResourceCapabilities resources;
						private ToolCapabilities tools;

						public Builder completions() {
								this.completions = new CompletionCapabilities();
								return this;
						}

						public Builder experimental(Map<String, Object> experimental) {
								this.experimental = experimental;
								return this;
						}

						public Builder logging() {
								this.logging = new LoggingCapabilities();
								return this;
						}

						public Builder prompts(Boolean listChanged) {
								this.prompts = new PromptCapabilities(listChanged);
								return this;
						}

						public Builder resources(Boolean subscribe, Boolean listChanged) {
								this.resources = new ResourceCapabilities(subscribe, listChanged);
								return this;
						}

						public Builder tools(Boolean listChanged) {
								this.tools = new ToolCapabilities(listChanged);
								return this;
						}

						public ServerCapabilities build() {
								return new ServerCapabilities(completions, experimental, logging, prompts, resources, tools);
						}
				}
		} // @formatter:on

	/**
	 * Describes the name and version of an MCP implementation, with an optional title for
	 * UI representation.
	 *
	 * @param name Intended for programmatic or logical use, but used as a display name in
	 * past specs or fallback (if title isn't present).
	 * @param title Intended for UI and end-user contexts
	 * @param version The version of the implementation.
	 */
	@JsonInclude(JsonInclude.Include.NON_ABSENT)
	@JsonIgnoreProperties(ignoreUnknown = true)
	public record Implementation(// @formatter:off
				@JsonProperty("name") String name,
				@JsonProperty("title") String title,
				@JsonProperty("version") String version) implements BaseMetadata {// @formatter:on			

		public Implementation(String name, String version) {
			this(name, null, version);
		}
	}

	// Existing Enums and Base Types (from previous implementation)
	public enum Role {// @formatter:off

				@JsonProperty("user") USER,
				@JsonProperty("assistant") ASSISTANT
		}// @formatter:on

	// ---------------------------
	// Resource Interfaces
	// ---------------------------
	/**
	 * Base for objects that include optional annotations for the client. The client can
	 * use annotations to inform how objects are used or displayed
	 */
	public interface Annotated {

		Annotations annotations();

	}

	/**
	 * Optional annotations for the client. The client can use annotations to inform how
	 * objects are used or displayed.
	 *
	 * @param audience Describes who the intended customer of this object or data is. It
	 * can include multiple entries to indicate content useful for multiple audiences
	 * (e.g., `["user", "assistant"]`).
	 * @param priority Describes how important this data is for operating the server. A
	 * value of 1 means "most important," and indicates that the data is effectively
	 * required, while 0 means "least important," and indicates that the data is entirely
	 * optional. It is a number between 0 and 1.
	 */
	@JsonInclude(JsonInclude.Include.NON_ABSENT)
	@JsonIgnoreProperties(ignoreUnknown = true)
	public record Annotations( // @formatter:off
				@JsonProperty("audience") List<Role> audience,
				@JsonProperty("priority") Double priority) {
		} // @formatter:on

	/**
	 * A common interface for resource content, which includes metadata about the resource
	 * such as its URI, name, description, MIME type, size, and annotations. This
	 * interface is implemented by both {@link Resource} and {@link ResourceLink} to
	 * provide a consistent way to access resource metadata.
	 */
	public interface ResourceContent extends BaseMetadata {

		String uri();

		String description();

		String mimeType();

		Long size();

		Annotations annotations();

	}

	/**
	 * Base interface for metadata with name (identifier) and title (display name)
	 * properties.
	 */
	public interface BaseMetadata {

		/**
		 * Intended for programmatic or logical use, but used as a display name in past
		 * specs or fallback (if title isn't present).
		 */
		String name();

		/**
		 * Intended for UI and end-user contexts — optimized to be human-readable and
		 * easily understood, even by those unfamiliar with domain-specific terminology.
		 *
		 * If not provided, the name should be used for display.
		 */
		String title();

	}

	/**
	 * A known resource that the server is capable of reading.
	 *
	 * @param uri the URI of the resource.
	 * @param name A human-readable name for this resource. This can be used by clients to
	 * populate UI elements.
	 * @param title An optional title for this resource.
	 * @param description A description of what this resource represents. This can be used
	 * by clients to improve the LLM's understanding of available resources. It can be
	 * thought of like a "hint" to the model.
	 * @param mimeType The MIME type of this resource, if known.
	 * @param size The size of the raw resource content, in bytes (i.e., before base64
	 * encoding or any tokenization), if known. This can be used by Hosts to display file
	 * sizes and estimate context window usage.
	 * @param annotations Optional annotations for the client. The client can use
	 * annotations to inform how objects are used or displayed.
	 */
	@JsonInclude(JsonInclude.Include.NON_ABSENT)
	@JsonIgnoreProperties(ignoreUnknown = true)
	public record Resource( // @formatter:off
				@JsonProperty("uri") String uri,
				@JsonProperty("name") String name,
				@JsonProperty("title") String title,
				@JsonProperty("description") String description,
				@JsonProperty("mimeType") String mimeType,
				@JsonProperty("size") Long size,
				@JsonProperty("annotations") Annotations annotations) implements Annotated, ResourceContent {// @formatter:on

		/**
		 * @deprecated Only exists for backwards-compatibility purposes. Use
		 * {@link Resource#builder()} instead.
		 */
		@Deprecated
		public Resource(String uri, String name, String description, String mimeType, Long size,
				Annotations annotations) {
			this(uri, name, null, description, mimeType, null, annotations);
		}

		/**
		 * @deprecated Only exists for backwards-compatibility purposes. Use
		 * {@link Resource#builder()} instead.
		 */
		@Deprecated
		public Resource(String uri, String name, String description, String mimeType, Annotations annotations) {
			this(uri, name, null, description, mimeType, null, annotations);
		}

		public static Builder builder() {
			return new Builder();
		}

		public static class Builder {

			private String uri;

			private String name;

			private String title;

			private String description;

			private String mimeType;

			private Long size;

			private Annotations annotations;

			public Builder uri(String uri) {
				this.uri = uri;
				return this;
			}

			public Builder name(String name) {
				this.name = name;
				return this;
			}

			public Builder title(String title) {
				this.title = title;
				return this;
			}

			public Builder description(String description) {
				this.description = description;
				return this;
			}

			public Builder mimeType(String mimeType) {
				this.mimeType = mimeType;
				return this;
			}

			public Builder size(Long size) {
				this.size = size;
				return this;
			}

			public Builder annotations(Annotations annotations) {
				this.annotations = annotations;
				return this;
			}

			public Resource build() {
				Assert.hasText(uri, "uri must not be empty");
				Assert.hasText(name, "name must not be empty");

				return new Resource(uri, name, title, description, mimeType, size, annotations);
			}

		}
	}

	/**
	 * Resource templates allow servers to expose parameterized resources using URI
	 * templates.
	 *
	 * @param uriTemplate A URI template that can be used to generate URIs for this
	 * resource.
	 * @param name A human-readable name for this resource. This can be used by clients to
	 * populate UI elements.
	 * @param title An optional title for this resource.
	 * @param description A description of what this resource represents. This can be used
	 * by clients to improve the LLM's understanding of available resources. It can be
	 * thought of like a "hint" to the model.
	 * @param mimeType The MIME type of this resource, if known.
	 * @param annotations Optional annotations for the client. The client can use
	 * annotations to inform how objects are used or displayed.
	 * @see <a href="https://datatracker.ietf.org/doc/html/rfc6570">RFC 6570</a>
	 */
	@JsonInclude(JsonInclude.Include.NON_ABSENT)
	@JsonIgnoreProperties(ignoreUnknown = true)
	public record ResourceTemplate( // @formatter:off
				@JsonProperty("uriTemplate") String uriTemplate,
				@JsonProperty("name") String name,
				@JsonProperty("title") String title,
				@JsonProperty("description") String description,
				@JsonProperty("mimeType") String mimeType,
				@JsonProperty("annotations") Annotations annotations) implements Annotated, BaseMetadata {// @formatter:on

		public ResourceTemplate(String uriTemplate, String name, String description, String mimeType,
				Annotations annotations) {
			this(uriTemplate, name, null, description, mimeType, annotations);
		}
	}

	@JsonInclude(JsonInclude.Include.NON_ABSENT)
	@JsonIgnoreProperties(ignoreUnknown = true)
	public record ListResourcesResult( // @formatter:off
				@JsonProperty("resources") List<Resource> resources,
				@JsonProperty("nextCursor") String nextCursor) {
		} // @formatter:on

	@JsonInclude(JsonInclude.Include.NON_ABSENT)
	@JsonIgnoreProperties(ignoreUnknown = true)
	public record ListResourceTemplatesResult( // @formatter:off
				@JsonProperty("resourceTemplates") List<ResourceTemplate> resourceTemplates,
				@JsonProperty("nextCursor") String nextCursor) {
		} // @formatter:on

	@JsonInclude(JsonInclude.Include.NON_ABSENT)
	@JsonIgnoreProperties(ignoreUnknown = true)
	public record ReadResourceRequest( // @formatter:off
				@JsonProperty("uri") String uri,
				@JsonProperty("_meta") Map<String, Object> meta) implements Request {// @formatter:on

		public ReadResourceRequest(String uri) {
			this(uri, null);
		}
	}

	@JsonInclude(JsonInclude.Include.NON_ABSENT)
	@JsonIgnoreProperties(ignoreUnknown = true)
	public record ReadResourceResult( // @formatter:off
				@JsonProperty("contents") List<ResourceContents> contents){
		} // @formatter:on

	/**
	 * Sent from the client to request resources/updated notifications from the server
	 * whenever a particular resource changes.
	 *
	 * @param uri the URI of the resource to subscribe to. The URI can use any protocol;
	 * it is up to the server how to interpret it.
	 */
	@JsonInclude(JsonInclude.Include.NON_ABSENT)
	@JsonIgnoreProperties(ignoreUnknown = true)
	public record SubscribeRequest( // @formatter:off
				@JsonProperty("uri") String uri){
		} // @formatter:on

	@JsonInclude(JsonInclude.Include.NON_ABSENT)
	@JsonIgnoreProperties(ignoreUnknown = true)
	public record UnsubscribeRequest( // @formatter:off
				@JsonProperty("uri") String uri){
		} // @formatter:on

	/**
	 * The contents of a specific resource or sub-resource.
	 */
	@JsonTypeInfo(use = JsonTypeInfo.Id.DEDUCTION, include = As.PROPERTY)
	@JsonSubTypes({ @JsonSubTypes.Type(value = TextResourceContents.class, name = "text"),
			@JsonSubTypes.Type(value = BlobResourceContents.class, name = "blob") })
	public sealed interface ResourceContents permits TextResourceContents, BlobResourceContents {

		/**
		 * The URI of this resource.
		 * @return the URI of this resource.
		 */
		String uri();

		/**
		 * The MIME type of this resource.
		 * @return the MIME type of this resource.
		 */
		String mimeType();

	}

	/**
	 * Text contents of a resource.
	 *
	 * @param uri the URI of this resource.
	 * @param mimeType the MIME type of this resource.
	 * @param text the text of the resource. This must only be set if the resource can
	 * actually be represented as text (not binary data).
	 */
	@JsonInclude(JsonInclude.Include.NON_ABSENT)
	@JsonIgnoreProperties(ignoreUnknown = true)
	public record TextResourceContents( // @formatter:off
				@JsonProperty("uri") String uri,
				@JsonProperty("mimeType") String mimeType,
				@JsonProperty("text") String text) implements ResourceContents {
		} // @formatter:on

	/**
	 * Binary contents of a resource.
	 *
	 * @param uri the URI of this resource.
	 * @param mimeType the MIME type of this resource.
	 * @param blob a base64-encoded string representing the binary data of the resource.
	 * This must only be set if the resource can actually be represented as binary data
	 * (not text).
	 */
	@JsonInclude(JsonInclude.Include.NON_ABSENT)
	@JsonIgnoreProperties(ignoreUnknown = true)
	public record BlobResourceContents( // @formatter:off
				@JsonProperty("uri") String uri,
				@JsonProperty("mimeType") String mimeType,
				@JsonProperty("blob") String blob) implements ResourceContents {
		} // @formatter:on

	// ---------------------------
	// Prompt Interfaces
	// ---------------------------
	/**
	 * A prompt or prompt template that the server offers.
	 *
	 * @param name The name of the prompt or prompt template.
	 * @param title An optional title for the prompt.
	 * @param description An optional description of what this prompt provides.
	 * @param arguments A list of arguments to use for templating the prompt.
	 */
	@JsonInclude(JsonInclude.Include.NON_ABSENT)
	@JsonIgnoreProperties(ignoreUnknown = true)
	public record Prompt( // @formatter:off
				@JsonProperty("name") String name,
				@JsonProperty("title") String title,
				@JsonProperty("description") String description,
				@JsonProperty("arguments") List<PromptArgument> arguments) implements BaseMetadata { // @formatter:on

		public Prompt(String name, String description, List<PromptArgument> arguments) {
			this(name, null, description, arguments != null ? arguments : new ArrayList<>());
		}
	}

	/**
	 * Describes an argument that a prompt can accept.
	 *
	 * @param name The name of the argument.
	 * @param title An optional title for the argument, which can be used in UI
	 * @param description A human-readable description of the argument.
	 * @param required Whether this argument must be provided.
	 */
	@JsonInclude(JsonInclude.Include.NON_ABSENT)
	@JsonIgnoreProperties(ignoreUnknown = true)
	public record PromptArgument( // @formatter:off
				@JsonProperty("name") String name,
				@JsonProperty("title") String title,
				@JsonProperty("description") String description,
				@JsonProperty("required") Boolean required) implements BaseMetadata {// @formatter:on

		public PromptArgument(String name, String description, Boolean required) {
			this(name, null, description, required);
		}
	}

	/**
	 * Describes a message returned as part of a prompt.
	 *
	 * This is similar to `SamplingMessage`, but also supports the embedding of resources
	 * from the MCP server.
	 *
	 * @param role The sender or recipient of messages and data in a conversation.
	 * @param content The content of the message of type {@link Content}.
	 */
	@JsonInclude(JsonInclude.Include.NON_ABSENT)
	@JsonIgnoreProperties(ignoreUnknown = true)
	public record PromptMessage( // @formatter:off
				@JsonProperty("role") Role role,
				@JsonProperty("content") Content content) {
		} // @formatter:on

	/**
	 * The server's response to a prompts/list request from the client.
	 *
	 * @param prompts A list of prompts that the server provides.
	 * @param nextCursor An optional cursor for pagination. If present, indicates there
	 * are more prompts available.
	 */
	@JsonInclude(JsonInclude.Include.NON_ABSENT)
	@JsonIgnoreProperties(ignoreUnknown = true)
	public record ListPromptsResult( // @formatter:off
				@JsonProperty("prompts") List<Prompt> prompts,
				@JsonProperty("nextCursor") String nextCursor) {
		}// @formatter:on

	/**
	 * Used by the client to get a prompt provided by the server.
	 *
	 * @param name The name of the prompt or prompt template.
	 * @param arguments Arguments to use for templating the prompt.
	 */
	@JsonInclude(JsonInclude.Include.NON_ABSENT)
	@JsonIgnoreProperties(ignoreUnknown = true)
	public record GetPromptRequest(// @formatter:off
				@JsonProperty("name") String name,
				@JsonProperty("arguments") Map<String, Object> arguments,
				@JsonProperty("_meta") Map<String, Object> meta) implements Request {

				public GetPromptRequest(String name, Map<String, Object> arguments) {
						this(name, arguments, null);
				}
		}// @formatter:off

		/**
		 * The server's response to a prompts/get request from the client.
		 *
		 * @param description An optional description for the prompt.
		 * @param messages A list of messages to display as part of the prompt.
		 */
		@JsonInclude(JsonInclude.Include.NON_ABSENT)
		@JsonIgnoreProperties(ignoreUnknown = true)
		public record GetPromptResult( // @formatter:off
				@JsonProperty("description") String description,
				@JsonProperty("messages") List<PromptMessage> messages) {
		} // @formatter:on

	// ---------------------------
	// Tool Interfaces
	// ---------------------------
	/**
	 * The server's response to a tools/list request from the client.
	 *
	 * @param tools A list of tools that the server provides.
	 * @param nextCursor An optional cursor for pagination. If present, indicates there
	 * are more tools available.
	 */
	@JsonInclude(JsonInclude.Include.NON_ABSENT)
	@JsonIgnoreProperties(ignoreUnknown = true)
	public record ListToolsResult( // @formatter:off
				@JsonProperty("tools") List<Tool> tools,
				@JsonProperty("nextCursor") String nextCursor) {
		}// @formatter:on

	@JsonInclude(JsonInclude.Include.NON_ABSENT)
	@JsonIgnoreProperties(ignoreUnknown = true)
	public record JsonSchema( // @formatter:off
				@JsonProperty("type") String type,
				@JsonProperty("properties") Map<String, Object> properties,
				@JsonProperty("required") List<String> required,
				@JsonProperty("additionalProperties") Boolean additionalProperties,
				@JsonProperty("$defs") Map<String, Object> defs,
				@JsonProperty("definitions") Map<String, Object> definitions) {
		} // @formatter:on

	@JsonInclude(JsonInclude.Include.NON_ABSENT)
	@JsonIgnoreProperties(ignoreUnknown = true)
	public record ToolAnnotations( // @formatter:off
				@JsonProperty("title")  String title,
				@JsonProperty("readOnlyHint")   Boolean readOnlyHint,
				@JsonProperty("destructiveHint") Boolean destructiveHint,
				@JsonProperty("idempotentHint") Boolean idempotentHint,
				@JsonProperty("openWorldHint") Boolean openWorldHint,
				@JsonProperty("returnDirect") Boolean returnDirect) {
		} // @formatter:on

	/**
	 * Represents a tool that the server provides. Tools enable servers to expose
	 * executable functionality to the system. Through these tools, you can interact with
	 * external systems, perform computations, and take actions in the real world.
	 *
	 * @param name A unique identifier for the tool. This name is used when calling the
	 * tool.
	 * @param title A human-readable title for the tool.
	 * @param description A human-readable description of what the tool does. This can be
	 * used by clients to improve the LLM's understanding of available tools.
	 * @param inputSchema A JSON Schema object that describes the expected structure of
	 * the arguments when calling this tool. This allows clients to validate tool
	 * @param annotations Additional properties describing a Tool to clients. arguments
	 * before sending them to the server.
	 */
	@JsonInclude(JsonInclude.Include.NON_ABSENT)
	@JsonIgnoreProperties(ignoreUnknown = true)
	public record Tool( // @formatter:off
				@JsonProperty("name") String name,
				@JsonProperty("title") String title,
				@JsonProperty("description") String description,
				@JsonProperty("inputSchema") JsonSchema inputSchema,
				@JsonProperty("annotations") ToolAnnotations annotations) implements BaseMetadata { // @formatter:on

		/**
		 * @deprecated Only exists for backwards-compatibility purposes. Use
		 * {@link Tool#builder()} instead.
		 */
		@Deprecated
		public Tool(String name, String description, JsonSchema inputSchema, ToolAnnotations annotations) {
			this(name, null, description, inputSchema, annotations);
		}

		public Tool(String name, String description, String schema) {
			this(name, null, description, parseSchema(schema), null);
		}

		public Tool(String name, String description, String schema, ToolAnnotations annotations) {
			this(name, null, description, parseSchema(schema), annotations);
		}

		public static Builder builder() {
			return new Builder();
		}

		public static class Builder {

			private String name;

			private String title;

			private String description;

			private JsonSchema inputSchema;

			private ToolAnnotations annotations;

			public Builder name(String name) {
				this.name = name;
				return this;
			}

			public Builder title(String title) {
				this.title = title;
				return this;
			}

			public Builder description(String description) {
				this.description = description;
				return this;
			}

			public Builder inputSchema(JsonSchema inputSchema) {
				this.inputSchema = inputSchema;
				return this;
			}

			public Builder annotations(ToolAnnotations annotations) {
				this.annotations = annotations;
				return this;
			}

			public Tool build() {
				Assert.hasText(name, "name must not be empty");

				return new Tool(name, title, description, inputSchema, annotations);
			}

		}

	}

	private static JsonSchema parseSchema(String schema) {
		try {
			return OBJECT_MAPPER.readValue(schema, JsonSchema.class);
		}
		catch (IOException e) {
			throw new IllegalArgumentException("Invalid schema: " + schema, e);
		}
	}

	/**
	 * Used by the client to call a tool provided by the server.
	 *
	 * @param name The name of the tool to call. This must match a tool name from
	 * tools/list.
	 * @param arguments Arguments to pass to the tool. These must conform to the tool's
	 * input schema.
	 * @param _meta Optional metadata about the request. This can include additional
	 * information like `progressToken`
	 */
	@JsonInclude(JsonInclude.Include.NON_ABSENT)
	@JsonIgnoreProperties(ignoreUnknown = true)
	public record CallToolRequest(// @formatter:off
<<<<<<< HEAD
		@JsonProperty("name") String name,
		@JsonProperty("arguments") Map<String, Object> arguments,
		@Nullable @JsonProperty("_meta") Map<String, Object> _meta) implements Request {

		public CallToolRequest(String name, String jsonArguments) {
			this(name, parseJsonArguments(jsonArguments), null);
		}

		public CallToolRequest(String name, Map<String, Object> arguments) {
			this(name, arguments, null);
		}
=======
				@JsonProperty("name") String name,
				@JsonProperty("arguments") Map<String, Object> arguments,
				@JsonProperty("_meta") Map<String, Object> meta) implements Request {

				public CallToolRequest(String name, String jsonArguments) {
						this(name, parseJsonArguments(jsonArguments), null);
				}
				public CallToolRequest(String name, Map<String, Object> arguments) {
						this(name, arguments, null);
				}
>>>>>>> d282d40a

				private static Map<String, Object> parseJsonArguments(String jsonArguments) {
						try {
								return OBJECT_MAPPER.readValue(jsonArguments, MAP_TYPE_REF);
						}
						catch (IOException e) {
								throw new IllegalArgumentException("Invalid arguments: " + jsonArguments, e);
						}
				}

				public static Builder builder() {
						return new Builder();
				}

				public static class Builder {
						private String name;
						private Map<String, Object> arguments;
						private Map<String, Object> meta;

						public Builder name(String name) {
								this.name = name;
								return this;
						}

						public Builder arguments(Map<String, Object> arguments) {
								this.arguments = arguments;
								return this;
						}

						public Builder arguments(String jsonArguments) {
								this.arguments = parseJsonArguments(jsonArguments);
								return this;
						}

						public Builder meta(Map<String, Object> meta) {
								this.meta = meta;
								return this;
						}

						public Builder progressToken(String progressToken) {
								if (this.meta == null) {
										this.meta = new HashMap<>();
								}
								this.meta.put("progressToken", progressToken);
								return this;
						}

						public CallToolRequest build() {
								Assert.hasText(name, "name must not be empty");
								return new CallToolRequest(name, arguments, meta);
						}
				}
		}// @formatter:off

		/**
		 * The server's response to a tools/call request from the client.
		 *
		 * @param content A list of content items representing the tool's output. Each item can be text, an image,
		 *                or an embedded resource.
		 * @param isError If true, indicates that the tool execution failed and the content contains error information.
		 *                If false or absent, indicates successful execution.
		 */
		@JsonInclude(JsonInclude.Include.NON_ABSENT)
		@JsonIgnoreProperties(ignoreUnknown = true)
		public record CallToolResult( // @formatter:off
				@JsonProperty("content") List<Content> content,
				@JsonProperty("isError") Boolean isError) {

				/**
				 * Creates a new instance of {@link CallToolResult} with a string containing the
				 * tool result.
				 *
				 * @param content The content of the tool result. This will be mapped to a one-sized list
				 * 				  with a {@link TextContent} element.
				 * @param isError If true, indicates that the tool execution failed and the content contains error information.
				 *                If false or absent, indicates successful execution.
				 */
				public CallToolResult(String content, Boolean isError) {
						this(List.of(new TextContent(content)), isError);
				}

				/**
				 * Creates a builder for {@link CallToolResult}.
				 * @return a new builder instance
				 */
				public static Builder builder() {
						return new Builder();
				}

				/**
				 * Builder for {@link CallToolResult}.
				 */
				public static class Builder {
						private List<Content> content = new ArrayList<>();
						private Boolean isError;

						/**
						 * Sets the content list for the tool result.
						 * @param content the content list
						 * @return this builder
						 */
						public Builder content(List<Content> content) {
								Assert.notNull(content, "content must not be null");
								this.content = content;
								return this;
						}

						/**
						 * Sets the text content for the tool result.
						 * @param textContent the text content
						 * @return this builder
						 */
						public Builder textContent(List<String> textContent) {
								Assert.notNull(textContent, "textContent must not be null");
								textContent.stream()
										.map(TextContent::new)
										.forEach(this.content::add);
								return this;
						}

						/**
						 * Adds a content item to the tool result.
						 * @param contentItem the content item to add
						 * @return this builder
						 */
						public Builder addContent(Content contentItem) {
								Assert.notNull(contentItem, "contentItem must not be null");
								if (this.content == null) {
										this.content = new ArrayList<>();
								}
								this.content.add(contentItem);
								return this;
						}

						/**
						 * Adds a text content item to the tool result.
						 * @param text the text content
						 * @return this builder
						 */
						public Builder addTextContent(String text) {
								Assert.notNull(text, "text must not be null");
								return addContent(new TextContent(text));
						}

						/**
						 * Sets whether the tool execution resulted in an error.
						 * @param isError true if the tool execution failed, false otherwise
						 * @return this builder
						 */
						public Builder isError(Boolean isError) {
								Assert.notNull(isError, "isError must not be null");
								this.isError = isError;
								return this;
						}

						/**
						 * Builds a new {@link CallToolResult} instance.
						 * @return a new CallToolResult instance
						 */
						public CallToolResult build() {
								return new CallToolResult(content, isError);
						}
				}

		} // @formatter:on

	// ---------------------------
	// Sampling Interfaces
	// ---------------------------
	@JsonInclude(JsonInclude.Include.NON_ABSENT)
	@JsonIgnoreProperties(ignoreUnknown = true)
	public record ModelPreferences(// @formatter:off
		@JsonProperty("hints") List<ModelHint> hints,
		@JsonProperty("costPriority") Double costPriority,
		@JsonProperty("speedPriority") Double speedPriority,
		@JsonProperty("intelligencePriority") Double intelligencePriority) {

		public static Builder builder() {
				return new Builder();
		}

		public static class Builder {
				private List<ModelHint> hints;
				private Double costPriority;
				private Double speedPriority;
				private Double intelligencePriority;

				public Builder hints(List<ModelHint> hints) {
						this.hints = hints;
						return this;
				}

				public Builder addHint(String name) {
						if (this.hints == null) {
								this.hints = new ArrayList<>();
						}
						this.hints.add(new ModelHint(name));
						return this;
				}

				public Builder costPriority(Double costPriority) {
						this.costPriority = costPriority;
						return this;
				}

				public Builder speedPriority(Double speedPriority) {
						this.speedPriority = speedPriority;
						return this;
				}

				public Builder intelligencePriority(Double intelligencePriority) {
						this.intelligencePriority = intelligencePriority;
						return this;
				}

				public ModelPreferences build() {
						return new ModelPreferences(hints, costPriority, speedPriority, intelligencePriority);
				}
		}
} // @formatter:on

	@JsonInclude(JsonInclude.Include.NON_ABSENT)
	@JsonIgnoreProperties(ignoreUnknown = true)
	public record ModelHint(@JsonProperty("name") String name) {
		public static ModelHint of(String name) {
			return new ModelHint(name);
		}
	}

	@JsonInclude(JsonInclude.Include.NON_ABSENT)
	@JsonIgnoreProperties(ignoreUnknown = true)
	public record SamplingMessage(// @formatter:off
				@JsonProperty("role") Role role,
				@JsonProperty("content") Content content) {
		} // @formatter:on

	// Sampling and Message Creation
	@JsonInclude(JsonInclude.Include.NON_ABSENT)
	@JsonIgnoreProperties(ignoreUnknown = true)
	public record CreateMessageRequest(// @formatter:off
				@JsonProperty("messages") List<SamplingMessage> messages,
				@JsonProperty("modelPreferences") ModelPreferences modelPreferences,
				@JsonProperty("systemPrompt") String systemPrompt,
				@JsonProperty("includeContext") ContextInclusionStrategy includeContext,
				@JsonProperty("temperature") Double temperature,
				@JsonProperty("maxTokens") int maxTokens,
				@JsonProperty("stopSequences") List<String> stopSequences,
				@JsonProperty("metadata") Map<String, Object> metadata,
				@JsonProperty("_meta") Map<String, Object> meta) implements Request {

				
				// backwards compatibility constructor
				public CreateMessageRequest(List<SamplingMessage> messages, ModelPreferences modelPreferences,
											String systemPrompt, ContextInclusionStrategy includeContext,
											Double temperature, int maxTokens, List<String> stopSequences,
											Map<String, Object> metadata) {
						this(messages, modelPreferences, systemPrompt, includeContext, temperature, maxTokens,
								stopSequences, metadata, null);
				}

				public enum ContextInclusionStrategy {
						@JsonProperty("none") NONE,
						@JsonProperty("thisServer") THIS_SERVER,
						@JsonProperty("allServers") ALL_SERVERS
				}

				public static Builder builder() {
						return new Builder();
				}

				public static class Builder {
						private List<SamplingMessage> messages;
						private ModelPreferences modelPreferences;
						private String systemPrompt;
						private ContextInclusionStrategy includeContext;
						private Double temperature;
						private int maxTokens;
						private List<String> stopSequences;
						private Map<String, Object> metadata;
						private Map<String, Object> meta;

						public Builder messages(List<SamplingMessage> messages) {
								this.messages = messages;
								return this;
						}

						public Builder modelPreferences(ModelPreferences modelPreferences) {
								this.modelPreferences = modelPreferences;
								return this;
						}

						public Builder systemPrompt(String systemPrompt) {
								this.systemPrompt = systemPrompt;
								return this;
						}

						public Builder includeContext(ContextInclusionStrategy includeContext) {
								this.includeContext = includeContext;
								return this;
						}

						public Builder temperature(Double temperature) {
								this.temperature = temperature;
								return this;
						}

						public Builder maxTokens(int maxTokens) {
								this.maxTokens = maxTokens;
								return this;
						}

						public Builder stopSequences(List<String> stopSequences) {
								this.stopSequences = stopSequences;
								return this;
						}

						public Builder metadata(Map<String, Object> metadata) {
								this.metadata = metadata;
								return this;
						}

						public Builder meta(Map<String, Object> meta) {
								this.meta = meta;
								return this;
						}

						public Builder progressToken(String progressToken) {
								if (this.meta == null) {
										this.meta = new HashMap<>();
								}
								this.meta.put("progressToken", progressToken);
								return this;
						}

						public CreateMessageRequest build() {
								return new CreateMessageRequest(messages, modelPreferences, systemPrompt,
										includeContext, temperature, maxTokens, stopSequences, metadata, meta);
						}
				}
		}// @formatter:on

	@JsonInclude(JsonInclude.Include.NON_ABSENT)
	@JsonIgnoreProperties(ignoreUnknown = true)
	public record CreateMessageResult(// @formatter:off
				@JsonProperty("role") Role role,
				@JsonProperty("content") Content content,
				@JsonProperty("model") String model,
				@JsonProperty("stopReason") StopReason stopReason) {

				public enum StopReason {
						@JsonProperty("endTurn") END_TURN("endTurn"),
						@JsonProperty("stopSequence") STOP_SEQUENCE("stopSequence"),
						@JsonProperty("maxTokens") MAX_TOKENS("maxTokens"),
						@JsonProperty("unknown") UNKNOWN("unknown");

						private final String value;

						StopReason(String value) {
								this.value = value;
						}

						@JsonCreator
						private static StopReason of(String value) {
								return Arrays.stream(StopReason.values())
												.filter(stopReason -> stopReason.value.equals(value))
												.findFirst()
												.orElse(StopReason.UNKNOWN);
						}
				}

				public static Builder builder() {
						return new Builder();
				}

				public static class Builder {
						private Role role = Role.ASSISTANT;
						private Content content;
						private String model;
						private StopReason stopReason = StopReason.END_TURN;

						public Builder role(Role role) {
								this.role = role;
								return this;
						}

						public Builder content(Content content) {
								this.content = content;
								return this;
						}

						public Builder model(String model) {
								this.model = model;
								return this;
						}

						public Builder stopReason(StopReason stopReason) {
								this.stopReason = stopReason;
								return this;
						}

						public Builder message(String message) {
								this.content = new TextContent(message);
								return this;
						}

						public CreateMessageResult build() {
								return new CreateMessageResult(role, content, model, stopReason);
						}
				}
		}// @formatter:on

	// Elicitation
	/**
	 * Used by the server to send an elicitation to the client.
	 *
	 * @param message The body of the elicitation message.
	 * @param requestedSchema The elicitation response schema that must be satisfied.
	 */
	@JsonInclude(JsonInclude.Include.NON_ABSENT)
	@JsonIgnoreProperties(ignoreUnknown = true)
	public record ElicitRequest(// @formatter:off
				@JsonProperty("message") String message,
				@JsonProperty("requestedSchema") Map<String, Object> requestedSchema,
				@JsonProperty("_meta") Map<String, Object> meta) implements Request {

				// backwards compatibility constructor
				public ElicitRequest(String message, Map<String, Object> requestedSchema) {
						this(message, requestedSchema, null);
				}

				public static Builder builder() {
						return new Builder();
				}

				public static class Builder {
						private String message;
						private Map<String, Object> requestedSchema;
						private Map<String, Object> meta;

						public Builder message(String message) {
								this.message = message;
								return this;
						}

						public Builder requestedSchema(Map<String, Object> requestedSchema) {
								this.requestedSchema = requestedSchema;
								return this;
						}

						public Builder meta(Map<String, Object> meta) {
								this.meta = meta;
								return this;
						}

						public Builder progressToken(String progressToken) {
								if (this.meta == null) {
										this.meta = new HashMap<>();
								}
								this.meta.put("progressToken", progressToken);
								return this;
						}

						public ElicitRequest build() {
								return new ElicitRequest(message, requestedSchema, meta);
						}
				}
		}// @formatter:on

	@JsonInclude(JsonInclude.Include.NON_ABSENT)
	@JsonIgnoreProperties(ignoreUnknown = true)
	public record ElicitResult(// @formatter:off
				@JsonProperty("action") Action action,
				@JsonProperty("content") Map<String, Object> content) {

				public enum Action {
						@JsonProperty("accept") ACCEPT,
						@JsonProperty("decline") DECLINE,
						@JsonProperty("cancel") CANCEL
				}

				public static Builder builder() {
						return new Builder();
				}

				public static class Builder {
						private Action action;
						private Map<String, Object> content;

						public Builder message(Action action) {
								this.action = action;
								return this;
						}

						public Builder content(Map<String, Object> content) {
								this.content = content;
								return this;
						}

						public ElicitResult build() {
								return new ElicitResult(action, content);
						}
				}
		}// @formatter:on

	// ---------------------------
	// Pagination Interfaces
	// ---------------------------
	@JsonInclude(JsonInclude.Include.NON_ABSENT)
	@JsonIgnoreProperties(ignoreUnknown = true)
	public record PaginatedRequest(// @formatter:off
				@JsonProperty("cursor") String cursor,
				@JsonProperty("_meta") Map<String, Object> meta) implements Request { // @formatter:on

		public PaginatedRequest(String cursor) {
			this(cursor, null);
		}

		/**
		 * Creates a new paginated request with an empty cursor.
		 */
		public PaginatedRequest() {
			this(null);
		}
	}

	@JsonInclude(JsonInclude.Include.NON_ABSENT)
	@JsonIgnoreProperties(ignoreUnknown = true)
	public record PaginatedResult(@JsonProperty("nextCursor") String nextCursor) {
	}

	// ---------------------------
	// Progress and Logging
	// ---------------------------
<<<<<<< HEAD

=======
>>>>>>> d282d40a
	/**
	 * The Model Context Protocol (MCP) supports optional progress tracking for
	 * long-running operations through notification messages. Either side can send
	 * progress notifications to provide updates about operation status.
	 *
<<<<<<< HEAD
	 * @param progressToken The original progress token
	 * @param progress The current progress value so far
	 * @param total An optional “total” value
	 * @param message An optional “message” value
	 */
	@JsonIgnoreProperties(ignoreUnknown = true)
	public record ProgressNotification(// @formatter:off
		@JsonProperty("progressToken") String progressToken,
		@JsonProperty("progress") Double progress,
		@JsonProperty("total") Double total,
	    @JsonProperty("message") String message) {
	}// @formatter:on
=======
	 * @param progressToken A unique token to identify the progress notification. MUST be
	 * unique across all active requests.
	 * @param progress A value indicating the current progress.
	 * @param total An optional total amount of work to be done, if known.
	 * @param message An optional message providing additional context about the progress.
	 */
	@JsonInclude(JsonInclude.Include.NON_ABSENT)
	@JsonIgnoreProperties(ignoreUnknown = true)
	public record ProgressNotification(// @formatter:off
				@JsonProperty("progressToken") String progressToken,
				@JsonProperty("progress") Double progress,
				@JsonProperty("total") Double total,
				@JsonProperty("message") String message) {
		}// @formatter:on
>>>>>>> d282d40a

	/**
	 * The Model Context Protocol (MCP) provides a standardized way for servers to send
	 * resources update message to clients.
	 *
	 * @param uri The updated resource uri.
	 */
	@JsonIgnoreProperties(ignoreUnknown = true)
	public record ResourcesUpdatedNotification(// @formatter:off
		   @JsonProperty("uri") String uri) {
		}// @formatter:on

	/**
	 * The Model Context Protocol (MCP) provides a standardized way for servers to send
	 * structured log messages to clients. Clients can control logging verbosity by
	 * setting minimum log levels, with servers sending notifications containing severity
	 * levels, optional logger names, and arbitrary JSON-serializable data.
	 *
	 * @param level The severity levels. The minimum log level is set by the client.
	 * @param logger The logger that generated the message.
	 * @param data JSON-serializable logging data.
	 */
	@JsonIgnoreProperties(ignoreUnknown = true)
	public record LoggingMessageNotification(// @formatter:off
				@JsonProperty("level") LoggingLevel level,
				@JsonProperty("logger") String logger,
				@JsonProperty("data") String data) {

				public static Builder builder() {
						return new Builder();
				}

				public static class Builder {
						private LoggingLevel level = LoggingLevel.INFO;
						private String logger = "server";
						private String data;

						public Builder level(LoggingLevel level) {
								this.level = level;
								return this;
						}

						public Builder logger(String logger) {
								this.logger = logger;
								return this;
						}

						public Builder data(String data) {
								this.data = data;
								return this;
						}

						public LoggingMessageNotification build() {
								return new LoggingMessageNotification(level, logger, data);
						}
				}
		}// @formatter:on

	public enum LoggingLevel {// @formatter:off
				@JsonProperty("debug") DEBUG(0),
				@JsonProperty("info") INFO(1),
				@JsonProperty("notice") NOTICE(2),
				@JsonProperty("warning") WARNING(3),
				@JsonProperty("error") ERROR(4),
				@JsonProperty("critical") CRITICAL(5),
				@JsonProperty("alert") ALERT(6),
				@JsonProperty("emergency") EMERGENCY(7);

				private final int level;

				LoggingLevel(int level) {
						this.level = level;
				}

				public int level() {
						return level;
				}

		} // @formatter:on

	@JsonInclude(JsonInclude.Include.NON_ABSENT)
	@JsonIgnoreProperties(ignoreUnknown = true)
	public record SetLevelRequest(@JsonProperty("level") LoggingLevel level) {
	}

	// ---------------------------
	// Autocomplete
	// ---------------------------
	public sealed interface CompleteReference permits PromptReference, ResourceReference {

		String type();

		String identifier();

	}

	@JsonInclude(JsonInclude.Include.NON_ABSENT)
	@JsonIgnoreProperties(ignoreUnknown = true)
	public record PromptReference(// @formatter:off
				@JsonProperty("type") String type,
				@JsonProperty("name") String name,
				@JsonProperty("title") String title ) implements McpSchema.CompleteReference, BaseMetadata { // @formatter:on

		public PromptReference(String type, String name) {
			this(type, name, null);
		}

		public PromptReference(String name) {
			this("ref/prompt", name, null);
		}

		@Override
		public String identifier() {
			return name();
		}
	}

	@JsonInclude(JsonInclude.Include.NON_ABSENT)
	@JsonIgnoreProperties(ignoreUnknown = true)
	public record ResourceReference(// @formatter:off
				@JsonProperty("type") String type,
				@JsonProperty("uri") String uri) implements McpSchema.CompleteReference {

				public ResourceReference(String uri) {
						this("ref/resource", uri);
				}

				@Override
				public String identifier() {
						return uri();
				}
		}// @formatter:on

	@JsonInclude(JsonInclude.Include.NON_ABSENT)
	@JsonIgnoreProperties(ignoreUnknown = true)
	public record CompleteRequest(// @formatter:off
		@JsonProperty("ref") McpSchema.CompleteReference ref,
		@JsonProperty("argument") CompleteArgument argument,
		@JsonProperty("_meta") Map<String, Object> meta,
		@JsonProperty("context") CompleteContext context) implements Request {

		public CompleteRequest(McpSchema.CompleteReference ref, CompleteArgument argument, Map<String, Object> meta) {
			this(ref, argument, meta, null);
		}

		public CompleteRequest(McpSchema.CompleteReference ref, CompleteArgument argument, CompleteContext context) {
			this(ref, argument, null, context);
		}

		public CompleteRequest(McpSchema.CompleteReference ref, CompleteArgument argument) {
			this(ref, argument, null, null);
		}
		
		public record CompleteArgument(
			@JsonProperty("name") String name,
			@JsonProperty("value") String value) {
		}

		public record CompleteContext(
			@JsonProperty("arguments") Map<String, String> arguments) {
		}// @formatter:on
	}

	@JsonInclude(JsonInclude.Include.NON_ABSENT)
	@JsonIgnoreProperties(ignoreUnknown = true)
	public record CompleteResult(@JsonProperty("completion") CompleteCompletion completion) { // @formatter:off

				public record CompleteCompletion(
						@JsonProperty("values") List<String> values,
						@JsonProperty("total") Integer total,
						@JsonProperty("hasMore") Boolean hasMore) {
				}// @formatter:on
	}

	// ---------------------------
	// Content Types
	// ---------------------------
	@JsonTypeInfo(use = JsonTypeInfo.Id.NAME, include = JsonTypeInfo.As.PROPERTY, property = "type")
	@JsonSubTypes({ @JsonSubTypes.Type(value = TextContent.class, name = "text"),
			@JsonSubTypes.Type(value = ImageContent.class, name = "image"),
			@JsonSubTypes.Type(value = AudioContent.class, name = "audio"),
			@JsonSubTypes.Type(value = EmbeddedResource.class, name = "resource"),
			@JsonSubTypes.Type(value = ResourceLink.class, name = "resource_link") })
	public sealed interface Content permits TextContent, ImageContent, AudioContent, EmbeddedResource, ResourceLink {

		default String type() {
			if (this instanceof TextContent) {
				return "text";
			}
			else if (this instanceof ImageContent) {
				return "image";
			}
			else if (this instanceof AudioContent) {
				return "audio";
			}
			else if (this instanceof EmbeddedResource) {
				return "resource";
			}
			else if (this instanceof ResourceLink) {
				return "resource_link";
			}
			throw new IllegalArgumentException("Unknown content type: " + this);
		}

	}

	@JsonInclude(JsonInclude.Include.NON_ABSENT)
	@JsonIgnoreProperties(ignoreUnknown = true)
	public record TextContent( // @formatter:off
				@JsonProperty("annotations") Annotations annotations,
				@JsonProperty("text") String text) implements Annotated, Content { // @formatter:on

		public TextContent(String content) {
			this(null, content);
		}

		/**
		 * @deprecated Only exists for backwards-compatibility purposes. Use
		 * {@link TextContent#TextContent(Annotations, String)} instead.
		 */
		public TextContent(List<Role> audience, Double priority, String content) {
			this(audience != null || priority != null ? new Annotations(audience, priority) : null, content);
		}

		/**
		 * @deprecated Only exists for backwards-compatibility purposes. Use
		 * {@link TextContent#annotations()} instead.
		 */
		public List<Role> audience() {
			return annotations == null ? null : annotations.audience();
		}

		/**
		 * @deprecated Only exists for backwards-compatibility purposes. Use
		 * {@link TextContent#annotations()} instead.
		 */
		public Double priority() {
			return annotations == null ? null : annotations.priority();
		}
	}

	@JsonInclude(JsonInclude.Include.NON_ABSENT)
	@JsonIgnoreProperties(ignoreUnknown = true)
	public record ImageContent( // @formatter:off
				@JsonProperty("annotations") Annotations annotations,
				@JsonProperty("data") String data,
				@JsonProperty("mimeType") String mimeType) implements Annotated, Content { // @formatter:on

		/**
		 * @deprecated Only exists for backwards-compatibility purposes. Use
		 * {@link ImageContent#ImageContent(Annotations, String, String)} instead.
		 */
		public ImageContent(List<Role> audience, Double priority, String data, String mimeType) {
			this(audience != null || priority != null ? new Annotations(audience, priority) : null, data, mimeType);
		}

		/**
		 * @deprecated Only exists for backwards-compatibility purposes. Use
		 * {@link ImageContent#annotations()} instead.
		 */
		public List<Role> audience() {
			return annotations == null ? null : annotations.audience();
		}

		/**
		 * @deprecated Only exists for backwards-compatibility purposes. Use
		 * {@link ImageContent#annotations()} instead.
		 */
		public Double priority() {
			return annotations == null ? null : annotations.priority();
		}
	}

	@JsonInclude(JsonInclude.Include.NON_ABSENT)
	@JsonIgnoreProperties(ignoreUnknown = true)
	public record AudioContent( // @formatter:off
				@JsonProperty("annotations") Annotations annotations,
				@JsonProperty("data") String data,
				@JsonProperty("mimeType") String mimeType) implements Annotated, Content { // @formatter:on
	}

	@JsonInclude(JsonInclude.Include.NON_ABSENT)
	@JsonIgnoreProperties(ignoreUnknown = true)
	public record EmbeddedResource( // @formatter:off
				@JsonProperty("annotations") Annotations annotations,
				@JsonProperty("resource") ResourceContents resource) implements Annotated, Content { // @formatter:on

		/**
		 * @deprecated Only exists for backwards-compatibility purposes. Use
		 * {@link EmbeddedResource#EmbeddedResource(Annotations, ResourceContents)}
		 * instead.
		 */
		public EmbeddedResource(List<Role> audience, Double priority, ResourceContents resource) {
			this(audience != null || priority != null ? new Annotations(audience, priority) : null, resource);
		}

		/**
		 * @deprecated Only exists for backwards-compatibility purposes. Use
		 * {@link EmbeddedResource#annotations()} instead.
		 */
		public List<Role> audience() {
			return annotations == null ? null : annotations.audience();
		}

		/**
		 * @deprecated Only exists for backwards-compatibility purposes. Use
		 * {@link EmbeddedResource#annotations()} instead.
		 */
		public Double priority() {
			return annotations == null ? null : annotations.priority();
		}
	}

	/**
	 * A known resource that the server is capable of reading.
	 *
	 * @param uri the URI of the resource.
	 * @param name A human-readable name for this resource. This can be used by clients to
	 * populate UI elements.
	 * @param title A human-readable title for this resource.
	 * @param description A description of what this resource represents. This can be used
	 * by clients to improve the LLM's understanding of available resources. It can be
	 * thought of like a "hint" to the model.
	 * @param mimeType The MIME type of this resource, if known.
	 * @param size The size of the raw resource content, in bytes (i.e., before base64
	 * encoding or any tokenization), if known. This can be used by Hosts to display file
	 * sizes and estimate context window usage.
	 * @param annotations Optional annotations for the client. The client can use
	 * annotations to inform how objects are used or displayed.
	 */
	@JsonInclude(JsonInclude.Include.NON_ABSENT)
	@JsonIgnoreProperties(ignoreUnknown = true)
	public record ResourceLink( // @formatter:off
				@JsonProperty("name") String name,
				@JsonProperty("title") String title,
				@JsonProperty("uri") String uri,
				@JsonProperty("description") String description,
				@JsonProperty("mimeType") String mimeType,
				@JsonProperty("size") Long size,
				@JsonProperty("annotations") Annotations annotations) implements Annotated, Content, ResourceContent { // @formatter:on

		/**
		 * @deprecated Only exists for backwards-compatibility purposes. Use
		 * {@link ResourceLink#ResourceLink(String, String, String, String, String, Long, Annotations)}
		 * instead.
		 */
		@Deprecated
		public ResourceLink(String name, String uri, String description, String mimeType, Long size,
				Annotations annotations) {
			this(name, null, uri, description, mimeType, size, annotations);
		}

		public static Builder builder() {
			return new Builder();
		}

		public static class Builder {

			private String name;

			private String title;

			private String uri;

			private String description;

			private String mimeType;

			private Annotations annotations;

			private Long size;

			public Builder name(String name) {
				this.name = name;
				return this;
			}

			public Builder title(String title) {
				this.title = title;
				return this;
			}

			public Builder uri(String uri) {
				this.uri = uri;
				return this;
			}

			public Builder description(String description) {
				this.description = description;
				return this;
			}

			public Builder mimeType(String mimeType) {
				this.mimeType = mimeType;
				return this;
			}

			public Builder annotations(Annotations annotations) {
				this.annotations = annotations;
				return this;
			}

			public Builder size(Long size) {
				this.size = size;
				return this;
			}

			public ResourceLink build() {
				Assert.hasText(uri, "uri must not be empty");
				Assert.hasText(name, "name must not be empty");

				return new ResourceLink(name, title, uri, description, mimeType, size, annotations);
			}

		}
	}

	// ---------------------------
	// Roots
	// ---------------------------
	/**
	 * Represents a root directory or file that the server can operate on.
	 *
	 * @param uri The URI identifying the root. This *must* start with file:// for now.
	 * This restriction may be relaxed in future versions of the protocol to allow other
	 * URI schemes.
	 * @param name An optional name for the root. This can be used to provide a
	 * human-readable identifier for the root, which may be useful for display purposes or
	 * for referencing the root in other parts of the application.
	 */
	@JsonInclude(JsonInclude.Include.NON_ABSENT)
	@JsonIgnoreProperties(ignoreUnknown = true)
	public record Root( // @formatter:off
				@JsonProperty("uri") String uri,
				@JsonProperty("name") String name) {
		} // @formatter:on

	/**
	 * The client's response to a roots/list request from the server. This result contains
	 * an array of Root objects, each representing a root directory or file that the
	 * server can operate on.
	 *
	 * @param roots An array of Root objects, each representing a root directory or file
	 * that the server can operate on.
	 * @param nextCursor An optional cursor for pagination. If present, indicates there
	 * are more roots available. The client can use this cursor to request the next page
	 * of results by sending a roots/list request with the cursor parameter set to this
	 */
	@JsonInclude(JsonInclude.Include.NON_ABSENT)
	@JsonIgnoreProperties(ignoreUnknown = true)
	public record ListRootsResult( // @formatter:off
				@JsonProperty("roots") List<Root> roots,
				@JsonProperty("nextCursor") String nextCursor) {

				public ListRootsResult(List<Root> roots) {
						this(roots, null);
				}
		} // @formatter:on

}<|MERGE_RESOLUTION|>--- conflicted
+++ resolved
@@ -252,7 +252,7 @@
 				@JsonProperty("capabilities") ClientCapabilities capabilities,
 				@JsonProperty("clientInfo") Implementation clientInfo,
 				@JsonProperty("_meta") Map<String, Object> meta) implements Request {
-			
+
 			public InitializeRequest(String protocolVersion, ClientCapabilities capabilities, Implementation clientInfo) {
 				this(protocolVersion, capabilities, clientInfo, null);
 			}
@@ -465,7 +465,7 @@
 	public record Implementation(// @formatter:off
 				@JsonProperty("name") String name,
 				@JsonProperty("title") String title,
-				@JsonProperty("version") String version) implements BaseMetadata {// @formatter:on			
+				@JsonProperty("version") String version) implements BaseMetadata {// @formatter:on
 
 		public Implementation(String name, String version) {
 			this(name, null, version);
@@ -1062,30 +1062,17 @@
 	@JsonInclude(JsonInclude.Include.NON_ABSENT)
 	@JsonIgnoreProperties(ignoreUnknown = true)
 	public record CallToolRequest(// @formatter:off
-<<<<<<< HEAD
-		@JsonProperty("name") String name,
-		@JsonProperty("arguments") Map<String, Object> arguments,
-		@Nullable @JsonProperty("_meta") Map<String, Object> _meta) implements Request {
-
-		public CallToolRequest(String name, String jsonArguments) {
-			this(name, parseJsonArguments(jsonArguments), null);
-		}
-
-		public CallToolRequest(String name, Map<String, Object> arguments) {
-			this(name, arguments, null);
-		}
-=======
 				@JsonProperty("name") String name,
 				@JsonProperty("arguments") Map<String, Object> arguments,
 				@JsonProperty("_meta") Map<String, Object> meta) implements Request {
 
 				public CallToolRequest(String name, String jsonArguments) {
 						this(name, parseJsonArguments(jsonArguments), null);
-				}
-				public CallToolRequest(String name, Map<String, Object> arguments) {
-						this(name, arguments, null);
-				}
->>>>>>> d282d40a
+		}
+
+		public CallToolRequest(String name, Map<String, Object> arguments) {
+			this(name, arguments, null);
+				}
 
 				private static Map<String, Object> parseJsonArguments(String jsonArguments) {
 						try {
@@ -1336,7 +1323,7 @@
 				@JsonProperty("metadata") Map<String, Object> metadata,
 				@JsonProperty("_meta") Map<String, Object> meta) implements Request {
 
-				
+
 				// backwards compatibility constructor
 				public CreateMessageRequest(List<SamplingMessage> messages, ModelPreferences modelPreferences,
 											String systemPrompt, ContextInclusionStrategy includeContext,
@@ -1619,29 +1606,11 @@
 	// ---------------------------
 	// Progress and Logging
 	// ---------------------------
-<<<<<<< HEAD
-
-=======
->>>>>>> d282d40a
 	/**
 	 * The Model Context Protocol (MCP) supports optional progress tracking for
 	 * long-running operations through notification messages. Either side can send
 	 * progress notifications to provide updates about operation status.
 	 *
-<<<<<<< HEAD
-	 * @param progressToken The original progress token
-	 * @param progress The current progress value so far
-	 * @param total An optional “total” value
-	 * @param message An optional “message” value
-	 */
-	@JsonIgnoreProperties(ignoreUnknown = true)
-	public record ProgressNotification(// @formatter:off
-		@JsonProperty("progressToken") String progressToken,
-		@JsonProperty("progress") Double progress,
-		@JsonProperty("total") Double total,
-	    @JsonProperty("message") String message) {
-	}// @formatter:on
-=======
 	 * @param progressToken A unique token to identify the progress notification. MUST be
 	 * unique across all active requests.
 	 * @param progress A value indicating the current progress.
@@ -1654,9 +1623,8 @@
 				@JsonProperty("progressToken") String progressToken,
 				@JsonProperty("progress") Double progress,
 				@JsonProperty("total") Double total,
-				@JsonProperty("message") String message) {
+	    @JsonProperty("message") String message) {
 		}// @formatter:on
->>>>>>> d282d40a
 
 	/**
 	 * The Model Context Protocol (MCP) provides a standardized way for servers to send
@@ -1809,7 +1777,7 @@
 		public CompleteRequest(McpSchema.CompleteReference ref, CompleteArgument argument) {
 			this(ref, argument, null, null);
 		}
-		
+
 		public record CompleteArgument(
 			@JsonProperty("name") String name,
 			@JsonProperty("value") String value) {
