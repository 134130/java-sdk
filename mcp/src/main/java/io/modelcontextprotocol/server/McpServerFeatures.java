--- conflicted
+++ resolved
@@ -206,36 +206,7 @@
 	/**
 	 * Specification of a tool with its asynchronous handler function. Tools are the
 	 * primary way for MCP servers to expose functionality to AI models. Each tool
-<<<<<<< HEAD
-	 * represents a specific capability, such as:
-	 * <ul>
-	 * <li>Performing calculations
-	 * <li>Accessing external APIs
-	 * <li>Querying databases
-	 * <li>Manipulating files
-	 * <li>Executing system commands
-	 * </ul>
-	 *
-	 * <p>
-	 * Example tool specification: <pre>{@code
-	 * new McpServerFeatures.AsyncToolSpecification(
-	 *     new Tool(
-	 *         "calculator",
-	 *         "Performs mathematical calculations",
-	 *         new JsonSchemaObject()
-	 *             .required("expression")
-	 *             .property("expression", JsonSchemaType.STRING)
-	 *     ),
-	 *     (exchange, request) -> {
-	 *         String expr = (String) request.arguments().get("expression");
-	 *         return Mono.fromSupplier(() -> evaluate(expr))
-	 *             .map(result -> new CallToolResult("Result: " + result));
-	 *     }
-	 * )
-	 * }</pre>
-=======
 	 * represents a specific capability.
->>>>>>> d282d40a
 	 *
 	 * @param tool The tool definition including name, description, and parameter schema
 	 * @param call Deprecated. Uset he {@link AsyncToolSpecification#callHandler} instead.
@@ -247,9 +218,6 @@
 	 * map of tool arguments.
 	 */
 	public record AsyncToolSpecification(McpSchema.Tool tool,
-<<<<<<< HEAD
-			BiFunction<McpAsyncServerExchange, McpSchema.CallToolRequest, Mono<McpSchema.CallToolResult>> call) {
-=======
 			@Deprecated BiFunction<McpAsyncServerExchange, Map<String, Object>, Mono<McpSchema.CallToolResult>> call,
 			BiFunction<McpAsyncServerExchange, McpSchema.CallToolRequest, Mono<McpSchema.CallToolResult>> callHandler) {
 
@@ -259,7 +227,7 @@
 		 **/
 		@Deprecated
 		public AsyncToolSpecification(McpSchema.Tool tool,
-				BiFunction<McpAsyncServerExchange, Map<String, Object>, Mono<McpSchema.CallToolResult>> call) {
+				BiFunction<McpAsyncServerExchange, McpSchema.CallToolRequest, Mono<McpSchema.CallToolResult>> call) {
 			this(tool, call, (exchange, toolReq) -> call.apply(exchange, toolReq.arguments()));
 		}
 
@@ -268,7 +236,6 @@
 		}
 
 		static AsyncToolSpecification fromSync(SyncToolSpecification syncToolSpec, boolean immediate) {
->>>>>>> d282d40a
 
 			// FIXME: This is temporary, proper validation should be implemented
 			if (syncToolSpec == null) {
@@ -511,15 +478,12 @@
 	 * arguments passed to the tool.
 	 */
 	public record SyncToolSpecification(McpSchema.Tool tool,
-<<<<<<< HEAD
-			BiFunction<McpSyncServerExchange, McpSchema.CallToolRequest, McpSchema.CallToolResult> call) {
-=======
 			@Deprecated BiFunction<McpSyncServerExchange, Map<String, Object>, McpSchema.CallToolResult> call,
 			BiFunction<McpSyncServerExchange, CallToolRequest, McpSchema.CallToolResult> callHandler) {
 
 		@Deprecated
 		public SyncToolSpecification(McpSchema.Tool tool,
-				BiFunction<McpSyncServerExchange, Map<String, Object>, McpSchema.CallToolResult> call) {
+				BiFunction<McpSyncServerExchange, McpSchema.CallToolRequest, McpSchema.CallToolResult> call) {
 			this(tool, call, (exchange, toolReq) -> call.apply(exchange, toolReq.arguments()));
 		}
 
@@ -575,7 +539,6 @@
 		public static Builder builder() {
 			return new Builder();
 		}
->>>>>>> d282d40a
 	}
 
 	/**
