--- conflicted
+++ resolved
@@ -1017,38 +1017,6 @@
 	}
 
 	// ---------------------------------------
-<<<<<<< HEAD
-	// Progress Tests
-	// ---------------------------------------
-	@Test
-	void testProgressNotification() {
-		// Create a list to store received logging notifications
-		List<McpSchema.ProgressNotification> receivedNotifications = new ArrayList<>();
-
-		// Create server with a tool that sends logging notifications
-		McpServerFeatures.AsyncToolSpecification tool = new McpServerFeatures.AsyncToolSpecification(
-				new McpSchema.Tool("progress-test", "Test progress notifications", emptyJsonSchema),
-				(exchange, request) -> {
-
-					var progressToken = (String) request._meta().get("progressToken");
-
-					exchange
-						.notification(McpSchema.METHOD_NOTIFICATION_PROGRESS,
-								new McpSchema.ProgressNotification(progressToken, 0.1, 1.0, "Test progress 1/10"))
-						.block();
-
-					exchange
-						.notification(McpSchema.METHOD_NOTIFICATION_PROGRESS,
-								new McpSchema.ProgressNotification(progressToken, 0.5, 1.0, "Test progress 5/10"))
-						.block();
-
-					exchange
-						.notification(McpSchema.METHOD_NOTIFICATION_PROGRESS,
-								new McpSchema.ProgressNotification(progressToken, 1.0, 1.0, "Test progress 10/10"))
-						.block();
-
-					return Mono.just(new CallToolResult("Progress test completed", false));
-=======
 	// Ping Tests
 	// ---------------------------------------
 	@Test
@@ -1075,31 +1043,79 @@
 						executionOrder.set(executionOrder.get() + "3");
 						return new CallToolResult("Async ping test completed", false);
 					}));
->>>>>>> d282d40a
 				});
 
 		var mcpServer = McpServer.async(mcpServerTransportProvider)
 			.serverInfo("test-server", "1.0.0")
-<<<<<<< HEAD
+			.capabilities(ServerCapabilities.builder().tools(true).build())
+			.tools(tool)
+			.build();
+
+		try (var mcpClient = clientBuilder.build()) {
+
+			// Initialize client
+			InitializeResult initResult = mcpClient.initialize();
+			assertThat(initResult).isNotNull();
+
+			// Call the tool that tests ping async behavior
+			CallToolResult result = mcpClient.callTool(new McpSchema.CallToolRequest("ping-async-test", Map.of()));
+			assertThat(result).isNotNull();
+			assertThat(result.content().get(0)).isInstanceOf(McpSchema.TextContent.class);
+			assertThat(((McpSchema.TextContent) result.content().get(0)).text()).isEqualTo("Async ping test completed");
+
+			// Verify execution order
+			assertThat(executionOrder.get()).isEqualTo("123");
+		}
+
+		mcpServer.close();
+	}
+
+	// ---------------------------------------
+	// Progress Tests
+	// ---------------------------------------
+	@Test
+	void testProgressNotification() {
+		// Create a list to store received logging notifications
+		List<McpSchema.ProgressNotification> receivedNotifications = new ArrayList<>();
+
+		// Create server with a tool that sends logging notifications
+		McpServerFeatures.AsyncToolSpecification tool = new McpServerFeatures.AsyncToolSpecification(
+				new McpSchema.Tool("progress-test", "Test progress notifications", emptyJsonSchema),
+				(exchange, request) -> {
+
+					var progressToken = (String) request._meta().get("progressToken");
+
+					exchange
+						.notification(McpSchema.METHOD_NOTIFICATION_PROGRESS,
+								new McpSchema.ProgressNotification(progressToken, 0.1, 1.0, "Test progress 1/10"))
+						.block();
+
+					exchange
+						.notification(McpSchema.METHOD_NOTIFICATION_PROGRESS,
+								new McpSchema.ProgressNotification(progressToken, 0.5, 1.0, "Test progress 5/10"))
+						.block();
+
+					exchange
+						.notification(McpSchema.METHOD_NOTIFICATION_PROGRESS,
+								new McpSchema.ProgressNotification(progressToken, 1.0, 1.0, "Test progress 10/10"))
+						.block();
+
+					return Mono.just(new CallToolResult("Progress test completed", false));
+				});
+
+		var mcpServer = McpServer.async(mcpServerTransportProvider)
+			.serverInfo("test-server", "1.0.0")
 			.capabilities(ServerCapabilities.builder().logging().tools(true).build())
 			.tools(tool)
 			.build();
 		try (
 				// Create client with progress notification handler
 				var mcpClient = clientBuilder.progressConsumer(receivedNotifications::add).build()) {
-=======
-			.capabilities(ServerCapabilities.builder().tools(true).build())
-			.tools(tool)
-			.build();
-
-		try (var mcpClient = clientBuilder.build()) {
->>>>>>> d282d40a
 
 			// Initialize client
 			InitializeResult initResult = mcpClient.initialize();
 			assertThat(initResult).isNotNull();
 
-<<<<<<< HEAD
 			// Call the tool that sends progress notifications
 			CallToolResult result = mcpClient.callTool(
 					new McpSchema.CallToolRequest("progress-test", Map.of(), Map.of("progressToken", "test-token")));
@@ -1122,18 +1138,6 @@
 					.containsExactlyInAnyOrder(0.1, 0.5, 1.0);
 			});
 		}
-=======
-			// Call the tool that tests ping async behavior
-			CallToolResult result = mcpClient.callTool(new McpSchema.CallToolRequest("ping-async-test", Map.of()));
-			assertThat(result).isNotNull();
-			assertThat(result.content().get(0)).isInstanceOf(McpSchema.TextContent.class);
-			assertThat(((McpSchema.TextContent) result.content().get(0)).text()).isEqualTo("Async ping test completed");
-
-			// Verify execution order
-			assertThat(executionOrder.get()).isEqualTo("123");
-		}
-
->>>>>>> d282d40a
 		mcpServer.close();
 	}
 
